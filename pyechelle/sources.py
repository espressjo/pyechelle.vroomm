--- conflicted
+++ resolved
@@ -166,10 +166,6 @@
         source_wavelength > lower_wl_limit, source_wavelength < upper_wl_limit
     )
 
-<<<<<<< HEAD
-    # calculate total flux in filter
-    total_flux = np.trapz(source_spectral_density[idx] * v_filter_interp(source_wavelength[idx]), source_wavelength[idx])
-=======
     step = np.ediff1d(
         source_wavelength[idx], source_wavelength[idx][-1] - source_wavelength[idx][-2]
     )
@@ -177,7 +173,6 @@
         source_spectral_density[idx] * v_filter_interp(source_wavelength[idx]) * step
     )
 
->>>>>>> d99d3121
     return pow(10, mag / (-2.5)) * v_zp / total_flux
 
 
@@ -242,7 +237,7 @@
         super().__init__(**kwargs, name="Constant", list_like=False)
         self.intensity = intensity
 
-    def get_spectral_density(self, wavelength: np.ndarray | float) -> np.ndarray | float:
+    def get_spectral_density(self, wavelength):
         return np.ones_like(wavelength) * self.intensity
 
     def __str__(self):
@@ -256,16 +251,13 @@
 
     """
 
-<<<<<<< HEAD
-    def __init__(self, intensity=1E8, **kwargs):
-        super().__init__(**kwargs, name="ConstantPhotons", list_like=False, flux_in_photons=True, stellar_target=False)
-=======
     def __init__(self, intensity=1e8, **kwargs):
         super().__init__(**kwargs, name="ConstantPhotons", list_like=False)
->>>>>>> d99d3121
         self.intensity = intensity
-
-    def get_spectral_density(self, wavelength: np.ndarray | float) -> np.ndarray | float:
+        self.flux_in_photons = True
+        self.stellar_target = False
+
+    def get_spectral_density(self, wavelength):
         return np.ones_like(wavelength) * self.intensity
 
     def __str__(self):
@@ -280,41 +272,14 @@
 
     Attributes:
          scale (float): relative intensity scaling factor between the Thorium and the Argon lines.
-         lamp_brightness (float): overall brigthness scaling factor.
-    """
-
-<<<<<<< HEAD
-    def __init__(self, argon_to_thorium_factor=10, lamp_brightness=1.):
-        super().__init__(name='ThAr', list_like=True, flux_in_photons=True)
-=======
+
+    """
+
     def __init__(self, argon_to_thorium_factor=10):
         super().__init__(name="ThAr", list_like=True)
         self.flux_in_photons = True
->>>>>>> d99d3121
         self.scale = argon_to_thorium_factor
-        self.lamp_brightness = lamp_brightness
-
-<<<<<<< HEAD
-    def get_spectral_density(self, wavelength: np.ndarray) -> tuple[np.ndarray, np.ndarray]:
-        """ Get spectral density
-        
-        Args:
-            wavelength: wavelength [micron]
-
-        Returns:
-            (tuple) line catalogue wavelength and relative intensities. wavelength is in [microns].
-            Intensities are in photons/s.
-        """
-        # determine wavelength range
-        min_wl = np.min(wavelength)
-        max_wl = np.max(wavelength)
-        
-        th_wl, th_int = pull_catalogue_lines(min_wl, max_wl, 'Th')
-        ar_wl, ar_int = pull_catalogue_lines(min_wl, max_wl, 'Ar')
-        ar_int *= self.scale * self.lamp_brightness  # scale argon line intensities
-        th_int *= self.lamp_brightness
-        return np.hstack((th_wl / 10000., ar_wl / 10000.)), np.hstack((th_int, ar_int))
-=======
+
     def get_spectral_density(self, wavelength):
         minwl = np.min(wavelength)
         maxwl = np.max(wavelength)
@@ -322,7 +287,6 @@
         arwl, arint = pull_catalogue_lines(minwl, maxwl, "Ar")
         arint *= self.scale
         return np.hstack((thwl / 10000.0, arwl / 10000.0)), np.hstack((thint, arint))
->>>>>>> d99d3121
 
 
 class ThNe(Source):
@@ -332,56 +296,16 @@
     Uses NIST vacuum catalogue wavelength as source.
 
     Attributes:
-         ne_scale (float): relative intensity scaling factor between the Thorium and the Neon lines.
-         lamp_brightness (float): overall brigthness scaling factor.
-
-    """
-
-<<<<<<< HEAD
-    def __init__(self, neon_to_thorium_factor=10, lamp_brightness=1.):
-        super().__init__(name='ThNe', list_like=True, flux_in_photons=True)
-        self.ne_scale = neon_to_thorium_factor
-        self.lamp_brightness = lamp_brightness
-
-    def get_spectral_density(self, wavelength: np.ndarray) -> tuple[np.ndarray, np.ndarray]:
-        min_wl = np.min(wavelength)
-        max_wl = np.max(wavelength)
-        th_wl, th_int = pull_catalogue_lines(min_wl, max_wl, 'Th')
-        ne_wl, ne_int = pull_catalogue_lines(min_wl, max_wl, 'Ne')
-        ne_int *= self.ne_scale * self.lamp_brightness
-        th_int *= self.lamp_brightness
-
-        return np.hstack((th_wl / 10000., ne_wl / 10000.)), np.hstack((th_int, ne_int))
-
-
-class ThXe(Source):
-    """ Thorium-Xenon lamp
-
-    Implements a Thorium Xenon arc-lamp.
-    Uses NIST vacuum catalogue wavelength as source.
-
-    """
-
-    def __init__(self, xe_scaling=1, lamp_brightness=1.):
-        super().__init__(name='ThXe', list_like=True, flux_in_photons=True)
-=======
+         scale (float): relative intensity scaling factor between the Thorium and the Neon lines.
+
+    """
+
     def __init__(self, neon_to_thorium_factor=10):
         super().__init__(name="ThNe", list_like=True)
->>>>>>> d99d3121
         self.flux_in_photons = True
-        self.xe_scaling = xe_scaling
-        self.lamp_brightness = lamp_brightness
-
-    def get_spectral_density(self, wavelength):
-<<<<<<< HEAD
-        min_wl = np.min(wavelength)
-        max_wl = np.max(wavelength)
-        th_wl, th_int = pull_catalogue_lines(min_wl, max_wl, 'Th')
-        xe_wl, xe_int = pull_catalogue_lines(min_wl, max_wl, 'Xe')
-        xe_int *= self.xe_scaling * self.lamp_brightness
-        th_int *= self.lamp_brightness
-        return np.hstack((th_wl / 10000., xe_wl / 10000.)), np.hstack((th_int, xe_int))
-=======
+        self.scale = neon_to_thorium_factor
+
+    def get_spectral_density(self, wavelength):
         minwl = np.min(wavelength)
         maxwl = np.max(wavelength)
         thwl, thint = pull_catalogue_lines(minwl, maxwl, "Th")
@@ -389,7 +313,6 @@
         neint *= self.scale
 
         return np.hstack((thwl / 10000.0, newl / 10000.0)), np.hstack((thint, neint))
->>>>>>> d99d3121
 
 
 class Etalon(Source):
