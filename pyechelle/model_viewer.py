import argparse
import sys

import matplotlib.pyplot as plt
import numpy as np

<<<<<<< HEAD
from pyechelle.simulator import available_models
from pyechelle.spectrograph import Spectrograph, ZEMAX
=======
from pyechelle.simulator import available_models, check_for_spectrograph_model
from pyechelle.spectrograph import ZEMAX
>>>>>>> 9b91f447


def plot_transformations(spectrograph: Spectrograph, fiber: int = 1, ccd_index: int = 1):
    """ Plot affine transformation matrices

    Args:
        fiber: fiber index
        ccd_index: ccd index
        spectrograph: Spectrograph model

    Returns:

    """
    fig, ax = plt.subplots(2, 3, sharex=True)
    fig.suptitle(f"Affine transformations of {spectrograph.name}")
    if isinstance(spectrograph, ZEMAX):
        for o in spectrograph.get_orders(fiber, ccd_index):
            ax[0, 0].set_title("sx")
            ax[0, 0].plot([af.sx for af in spectrograph.transformations(o, fiber, ccd_index)])
            ax[0, 1].set_title("sy")
            ax[0, 1].plot([af.sy for af in spectrograph.transformations(o, fiber, ccd_index)])
            ax[0, 2].set_title("shear")
            ax[0, 2].plot([af.shear for af in spectrograph.transformations(o, fiber, ccd_index)])
            ax[1, 0].set_title("rot")
            ax[1, 0].plot([af.rot for af in spectrograph.transformations(o, fiber, ccd_index)])
            ax[1, 1].set_title("tx")
            ax[1, 1].plot([af.tx for af in spectrograph.transformations(o, fiber, ccd_index)])
            ax[1, 2].set_title("ty")
            ax[1, 2].plot([af.ty for af in spectrograph.transformations(o, fiber, ccd_index)])
    else:
        raise NotImplementedError
    return fig


def plot_transformation_matrices(spectrograph: Spectrograph, fiber: int = 1, ccd_index: int = 1):
    """ Plot affine transformation matrices

    Args:
        fiber: fiber index
        ccd_index: ccd index
        spectrograph: Spectrograph model

    Returns:

    """
    fig, ax = plt.subplots(2, 3, sharex=True)
    fig.suptitle(f"Affine transformation matrices of {spectrograph.name}")
    for o in spectrograph.get_orders(fiber, ccd_index):
        if isinstance(spectrograph, ZEMAX):
            ax[0, 0].set_title("m0")
            ax[0, 0].plot([af.m0 for af in spectrograph.transformations(o, fiber, ccd_index)])
            ax[0, 1].set_title("m1")
            ax[0, 1].plot([af.m1 for af in spectrograph.transformations(o, fiber, ccd_index)])
            ax[0, 2].set_title("m2")
            ax[0, 2].plot([af.m2 for af in spectrograph.transformations(o, fiber, ccd_index)])
            ax[1, 0].set_title("m3")
            ax[1, 0].plot([af.m3 for af in spectrograph.transformations(o, fiber, ccd_index)])
            ax[1, 1].set_title("m4")
            ax[1, 1].plot([af.m4 for af in spectrograph.transformations(o, fiber, ccd_index)])
            ax[1, 2].set_title("m5")
            ax[1, 2].plot([af.m5 for af in spectrograph.transformations(o, fiber, ccd_index)])
        else:
            raise NotImplementedError
    return fig


def plot_psfs(spectrograph: Spectrograph, fiber: int = 1, ccd_index: int = 1):
    """ Plot PSFs as one big map
    Args:
        fiber: fiber index
        ccd_index: ccd index
        spectrograph: Spectrograph model

    Returns:

    """

    fig, ax = plt.subplots()
    orders = spectrograph.get_orders(fiber, ccd_index)
    n_orders = len(orders)
    if isinstance(spectrograph, ZEMAX):
        n_psfs = len(spectrograph.psfs(orders[0], fiber, ccd_index))
    else:
        n_psfs = 10

    shape_psfs = spectrograph.get_psf(sum(spectrograph.get_wavelength_range(orders[0], fiber, ccd_index)) / 2.,
                                      orders[0], fiber, ccd_index).data.shape

    # shape_psfs = spectrograph.psfs[next(spectrograph.psfs.keys().__iter__())].psfs[0].data.shape
    img = np.empty((n_psfs * shape_psfs[0], n_orders * shape_psfs[1]))

    for oo, o in enumerate(np.sort(orders)):
        if isinstance(spectrograph, ZEMAX):
            psfs = spectrograph.psfs(o, fiber, ccd_index)
        else:
            wl = np.linspace(*spectrograph.get_wavelength_range(o, fiber, ccd_index), num=n_psfs)
            psfs = [spectrograph.get_psf(w, o, fiber, ccd_index) for w in wl]

        for i, p in enumerate(psfs):
            if p.data.shape == shape_psfs:
                img[int(i * shape_psfs[0]):int((i + 1) * shape_psfs[0]),
                int(oo * shape_psfs[1]):int((oo + 1) * shape_psfs[1])] = p.data
    ax.imshow(img, vmin=0, vmax=np.mean(img) * 10.0)
    return fig


# def plot_fields(spec: ZEMAX, show=True):
#     plt.figure()
#     with h5py.File(spec.modelpath, 'r') as h5f:
#         for k in h5f.keys():
#             if 'fiber_' in k:
#                 a = h5f[k].attrs['norm_field'].decode('utf-8').split('\n')
#
#                 for b in a:
#                     if 'aF' in b:
#                         print(b[2:])


def main(args):
    if not args:
        args = sys.argv[1:]

    parser = argparse.ArgumentParser(description='PyEchelle Simulator Model Viewer')
    parser.add_argument('-s', '--spectrograph', choices=available_models, type=str, default="MaroonX", required=True,
                        help=f"Filename of spectrograph model. Model file needs to be located in models/ folder. ")
    parser.add_argument('--fiber', type=int, default=1, required=False)
    parser.add_argument('--show', action='store_true')

    args = parser.parse_args(args)
<<<<<<< HEAD
    spec = ZEMAX("/home/stuermer/PycharmProjects/new_Models/models/MaroonX.hdf")
=======
    spec = ZEMAX(check_for_spectrograph_model(args.spectrograph), args.fiber)
>>>>>>> 9b91f447
    # if args.plot_transformations:
    plot_transformations(spec)
    # if args.plot_transformation_matrices:
    plot_transformation_matrices(spec)
    # if args.plot_field:
    # plot_fields(spec)
    # if args.plot_psfs:
    plot_psfs(spec)
    if args.show:
        plt.show()


if __name__ == "__main__":
    main(sys.argv[1:])<|MERGE_RESOLUTION|>--- conflicted
+++ resolved
@@ -4,21 +4,14 @@
 import matplotlib.pyplot as plt
 import numpy as np
 
-<<<<<<< HEAD
-from pyechelle.simulator import available_models
+from pyechelle.simulator import available_models, check_for_spectrograph_model
 from pyechelle.spectrograph import Spectrograph, ZEMAX
-=======
-from pyechelle.simulator import available_models, check_for_spectrograph_model
-from pyechelle.spectrograph import ZEMAX
->>>>>>> 9b91f447
 
 
 def plot_transformations(spectrograph: Spectrograph, fiber: int = 1, ccd_index: int = 1):
     """ Plot affine transformation matrices
 
     Args:
-        fiber: fiber index
-        ccd_index: ccd index
         spectrograph: Spectrograph model
 
     Returns:
@@ -140,11 +133,7 @@
     parser.add_argument('--show', action='store_true')
 
     args = parser.parse_args(args)
-<<<<<<< HEAD
-    spec = ZEMAX("/home/stuermer/PycharmProjects/new_Models/models/MaroonX.hdf")
-=======
     spec = ZEMAX(check_for_spectrograph_model(args.spectrograph), args.fiber)
->>>>>>> 9b91f447
     # if args.plot_transformations:
     plot_transformations(spec)
     # if args.plot_transformation_matrices:
